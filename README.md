--- conflicted
+++ resolved
@@ -1,10 +1,5 @@
 <div align="center">
-<<<<<<< HEAD
-<h1>vlang-bio</h1>
+<h1>v-bio</h1>
   <h2>A pure V library with tools for computational molecular biology</h2>
 
-v-bio is a library that provides a set of tools for computational molecular biology purposes. v-bio is heavily based on existing bio tools for Python - biopython (DISCLAIMER: it is not a port). There are many similarities between biopython and v-bio, therefore biopython users should not have any problems with adaptation to v-bio (besides knowing the vlang itself)
-=======
-<h1>v-bio</h1>
-  <h2>A pure V library with tools for computational molecular biology</h2>
->>>>>>> 9bb1611c
+v-bio is a library that provides a set of tools for computational molecular biology purposes. v-bio is heavily based on existing bio tools for Python - biopython (DISCLAIMER: it is not a port). There are many similarities between biopython and v-bio, therefore biopython users should not have any problems with adaptation to v-bio (besides knowing the vlang itself)